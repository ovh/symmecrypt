--- conflicted
+++ resolved
@@ -1,14 +1,7 @@
 language: go
 go:
-<<<<<<< HEAD
-  - 1.11.x
-  - 1.12.x
-  - 1.13.x
-  - master
-=======
   - 1.13.x
   - 1.14.x
->>>>>>> 55da9c7a
 
 # Only clone the most recent commit.
 git:
