package keyloader

import (
	"encoding/json"
	"fmt"
<<<<<<< HEAD
	"io"
=======
	"sort"
>>>>>>> 55da9c7a
	"strconv"
	"sync"
	"sync/atomic"
	"time"

	"github.com/juju/errors"

	"github.com/ovh/configstore"
	"github.com/ovh/symmecrypt"
	"github.com/ovh/symmecrypt/seal"

	// aes-gcm cipher
	_ "github.com/ovh/symmecrypt/ciphers/aesgcm"

	// chacha20-poly1305 cipher
	_ "github.com/ovh/symmecrypt/ciphers/chacha20poly1305"

	// xchacha20-poly1305 cipher
	"github.com/ovh/symmecrypt/ciphers/xchacha20poly1305"

	// aes-pmac-siv cipher
	_ "github.com/ovh/symmecrypt/ciphers/aespmacsiv"

	// hmac cipher
	_ "github.com/ovh/symmecrypt/ciphers/hmac"
)

const (
	// EncryptionKeyConfigName is the name of the config items representing encryption keys in configstore.
	EncryptionKeyConfigName = "encryption-key"

	// DefaultCipher is the cipher used by default if an empty ciper name is passed to GenerateKey().
	DefaultCipher = xchacha20poly1305.CipherName
)

var (
	// ConfigFilter is the configstore manipulation filter used to retrieve the encryption keys
	ConfigFilter = configstore.Filter().Slice(EncryptionKeyConfigName).Unmarshal(configFactory).Rekey(rekeyConfigByIdentifier).Reorder(reorderTimestamp)
)

// KeyConfig is the representation of an encryption key in the configuration.
// - Identifier is a free name to uniquely reference this key (and its revisions). It is used when loading the key.
// - Cipher controls which cipher is used (aes-gcm, ...)
// - Timestamp dictates priority between encryption keys, and is useful to identify new versions of a key
// - Sealed controls whether the key should be used as-is, or decrypted using symmecrypt/seal
//   See RegisterCipher() to register a factory. The cipher field should be the same as the factory name.
type KeyConfig struct {
	Identifier     string `json:"identifier,omitempty"`
	Cipher         string `json:"cipher"`
	Timestamp      int64  `json:"timestamp,omitempty"`
	Sealed         bool   `json:"sealed,omitempty"`
	Key            string `json:"key"`
	Sequential     bool   `json:"sequential,omitempty"`
	SequentialSalt []byte `json:"salt,omitempty"`
}

func (k KeyConfig) String() string {
	btes, _ := json.Marshal(k)
	return string(btes)
}

// A watchKey is an implementation of a key that watches for configstore updates
// and hot reloads itself.
type watchKey struct {
	identifier string
	k          symmecrypt.Key
	mut        sync.RWMutex
}

// A sealedKey is an implementation of an encryption key that is encrypted using symmecrypt/seal.
type sealedKey struct {
	decryptedKey symmecrypt.Key
	decrypted    uint32
	waitCh       chan struct{}
}

/*
** CONFIG HELPERS
 */

// GenerateKey generates a new random key and returns its configuration object representation.
func GenerateKey(cipher string, identifier string, sealed bool, timestamp time.Time) (*KeyConfig, error) {

	if cipher == "" {
		cipher = DefaultCipher
	}

	k, err := symmecrypt.NewRandomKey(cipher)
	if err != nil {
		return nil, err
	}

	if timestamp.IsZero() {
		timestamp = time.Now()
	}

	str, err := k.String()
	if err != nil {
		return nil, err
	}
	ret := &KeyConfig{Key: str, Identifier: identifier, Sealed: false, Timestamp: timestamp.Unix(), Cipher: cipher}

	if sealed {
		return SealKey(ret, seal.Global())
	}

	return ret, nil
}

// SealKey returns a copy of the key configuration object, ensuring it is sealed.
func SealKey(k *KeyConfig, s *seal.Seal) (*KeyConfig, error) {
	if k.Sealed {
		return &KeyConfig{
			Key:        k.Key,
			Identifier: k.Identifier,
			Timestamp:  k.Timestamp,
			Cipher:     k.Cipher,
			Sealed:     k.Sealed,
		}, nil
	}

	enc, err := s.Encrypt([]byte(k.Key), []byte(k.Identifier), []byte("|"), []byte(strconv.FormatInt(k.Timestamp, 10)), []byte("|"), []byte(k.Cipher))
	if err != nil {
		return nil, err
	}

	return &KeyConfig{
		Key:        enc,
		Identifier: k.Identifier,
		Timestamp:  k.Timestamp,
		Cipher:     k.Cipher,
		Sealed:     true,
	}, nil
}

// UnsealKey returns a copy of the key configuration object, ensuring it is unsealed.
func UnsealKey(k *KeyConfig, s *seal.Seal) (*KeyConfig, error) {
	if !k.Sealed {
		return &KeyConfig{
			Key:        k.Key,
			Identifier: k.Identifier,
			Timestamp:  k.Timestamp,
			Cipher:     k.Cipher,
			Sealed:     k.Sealed,
			Sequential: k.Sequential,
		}, nil
	}

	dec, err := s.Decrypt(k.Key, []byte(k.Identifier), []byte("|"), []byte(strconv.FormatInt(k.Timestamp, 10)), []byte("|"), []byte(k.Cipher))
	if err != nil {
		return nil, err
	}

	return &KeyConfig{
		Key:        string(dec),
		Identifier: k.Identifier,
		Cipher:     k.Cipher,
		Timestamp:  k.Timestamp,
		Sealed:     false,
		Sequential: k.Sequential,
	}, nil
}

// ConfiguredKeys returns a list of all the encryption keys present in the default store in configstore
// ensuring they are unsealed.
func ConfiguredKeys() ([]*KeyConfig, error) {
	return ConfiguredKeysFromStore(configstore.DefaultStore)
}

// ConfiguredKeysFromStore returns a list of all the encryption keys present in a specific store instance
// ensuring they are unsealed.
func ConfiguredKeysFromStore(store *configstore.Store) ([]*KeyConfig, error) {

	ret := []*KeyConfig{}

	items, err := ConfigFilter.Store(store).GetItemList()
	if err != nil {
		return nil, err
	}

	for _, item := range items.Items {
		i, err := item.Unmarshaled()
		if err != nil {
			return nil, err
		}
		newK, err := UnsealKey(i.(*KeyConfig), seal.Global())
		if err != nil {
			return nil, err
		}
		ret = append(ret, newK)
	}

	return ret, nil
}

// Helper to manipulate the configuration encryption keys by identifier
func rekeyConfigByIdentifier(s *configstore.Item) string {
	i, err := s.Unmarshaled()
	if err == nil {
		return i.(*KeyConfig).Identifier
	}
	return ""
}

// Helper to sort the configuration encryption keys by timestamp
func reorderTimestamp(s *configstore.Item) int64 {
	i, err := s.Unmarshaled()
	if err == nil {
		ret := i.(*KeyConfig).Timestamp
		// small hack to tiebreak in favor of sealed keys (mostly in case of zero-value timestamp)
		if i.(*KeyConfig).Sealed {
			ret++
		}
		return ret
	}
	return s.Priority()
}

func configFactory() interface{} {
	return &KeyConfig{}
}

/*
** CONSTRUCTORS
 */

// NewKey returns a symmecrypt.Key object configured from a number of KeyConfig objects.
// If several KeyConfigs are supplied, the returned Key will be composite.
// A composite key encrypts with the latest Key (based on timestamp) and decrypts with any of they keys.
//
// If the key configuration specifies it is sealed, the key returned will be wrapped by an unseal mechanism.
// When the symmecrypt/seal global singleton gets unsealed, the key will become usable instantly. It will return errors in the meantime.
//
// The key cipher name is expected to match a KeyFactory that got registered through RegisterCipher().
// Either use a built-in cipher, or make sure to register a proper factory for this cipher.
// This KeyFactory will be called, either directly or when the symmecrypt/seal global singleton gets unsealed, if applicable.
func NewKey(cfgs ...*KeyConfig) (symmecrypt.Key, error) {

	if len(cfgs) == 0 {
		return nil, errors.New("missing key config")
	}

	// sort by timestamp: latest (bigger timestamp) first
	sort.Slice(cfgs, func(i, j int) bool { return cfgs[i].Timestamp > cfgs[j].Timestamp })

	firstNonSealed := !cfgs[0].Sealed
	comp := symmecrypt.CompositeKey{}

	for _, cfg := range cfgs {

		var ref symmecrypt.Key
		factory, err := symmecrypt.GetKeyFactory(cfg.Cipher)
		if err != nil {
			return nil, err
		}
		if cfg.Sealed {
			// if the first position (used for encryption in composite keys) was not sealed, but other keys used for fallback decryption are sealed
			// it may be an attack to trigger a reencrypt with a key known by the attacker
			if firstNonSealed {
				return nil, errors.New("DANGER! Detected downgrade to non-sealed encryption key. Non-sealed key has higher priority, this looks malicious. Aborting!")
			}
			ref = newSealedKey(cfg, factory)
		} else {
			ref, err = factory.NewKey(cfg.Key)
			if err != nil {
				return nil, err
			}
		}

		comp = append(comp, ref)
	}

	// if only a single key config was provided, decapsulate the composite key
	if len(comp) == 1 {
		return comp[0], nil
	}

	return comp, nil
}

// LoadKey instantiates a new encryption key for a given identifier from the default store in configstore.
// It retrieves all the necessary data from configstore then calls NewKey().
//
// If several keys are found for the identifier, they are sorted by timestamp, and a composite key is returned.
// The most recent key will be used for encryption, and decryption will be done by any of them.
// There needs to be _only one_ key with the highest priority for the identifier.
//
// If the key configuration specifies it is sealed, the key returned will be wrapped by an unseal mechanism.
// When the symmecrypt/seal global singleton gets unsealed, the key will become usable instantly. It will return errors in the meantime.
//
// The key cipher name is expected to match a KeyFactory that got registered through RegisterCipher().
// Either use a built-in cipher, or make sure to register a proper factory for this cipher.
// This KeyFactory will be called, either directly or when the symmecrypt/seal global singleton gets unsealed, if applicable.
func LoadKey(identifier string) (symmecrypt.Key, error) {
	return LoadKeyFromStore(identifier, configstore.DefaultStore)
}

// LoadKeyFromStore instantiates a new encryption key for a given identifier from a specific store instance.
// It retrieves all the necessary data from configstore then calls NewKey().
//
// If several keys are found for the identifier, they are sorted by timestamp, and a composite key is returned.
// The most recent key will be used for encryption, and decryption will be done by any of them.
// There needs to be _only one_ key with the highest priority for the identifier.
//
// If the key configuration specifies it is sealed, the key returned will be wrapped by an unseal mechanism.
// When the symmecrypt/seal global singleton gets unsealed, the key will become usable instantly. It will return errors in the meantime.
//
// The key cipher name is expected to match a KeyFactory that got registered through RegisterCipher().
// Either use a built-in cipher, or make sure to register a proper factory for this cipher.
// This KeyFactory will be called, either directly or when the symmecrypt/seal global singleton gets unsealed, if applicable.
func LoadKeyFromStore(identifier string, store *configstore.Store) (symmecrypt.Key, error) {
	items, err := ConfigFilter.Slice(identifier).Store(store).GetItemList()
	if err != nil {
		return nil, err
	}

	switch configstore.Filter().Squash().Apply(items).Len() {
	case 0:
		return nil, fmt.Errorf("encryption key '%s' not found", identifier)
	case 1: // OK, single key with highest prio
	default:
		return nil, fmt.Errorf("ambiguous config: several encryption keys conflicting for '%s'", identifier)
	}

	var cfgs []*KeyConfig
<<<<<<< HEAD
=======

>>>>>>> 55da9c7a
	for _, item := range items.Items {
		i, err := item.Unmarshaled()
		if err != nil {
			return nil, err
		}
<<<<<<< HEAD
		cfgs = append(cfgs, i.(*KeyConfig))
	}

	k, err := NewKey(cfgs...)
	if err != nil {
		return nil, err
	}
	comp, ok := k.(symmecrypt.CompositeKey)
	if ok && len(comp) == 1 {
		return (comp)[0], nil
	}

	return k, nil
}

func NewKey(cfgs ...*KeyConfig) (symmecrypt.Key, error) {
	var comp symmecrypt.CompositeKey
	var hadNonSealed = false

	for i := range cfgs {
		var cfg = cfgs[i]
		var ref symmecrypt.Key

		if cfg.Sealed && hadNonSealed {
			panic(fmt.Sprintf("encryption key '%s': DANGER! Detected downgrade to non-sealed encryption key. Non-sealed key has higher priority, this looks malicious. Aborting!", cfg.Identifier))
		} else if !cfg.Sealed {
			hadNonSealed = true
		}

		ref, err := newKey(cfg)
		if err != nil {
			return nil, err
		}

		comp = append(comp, ref)
	}

	return comp, nil
=======
		cfg := i.(*KeyConfig)
		cfgs = append(cfgs, cfg)
	}

	key, err := NewKey(cfgs...)
	if err != nil {
		return nil, fmt.Errorf("encryption key '%s': %s", identifier, err)
	}

	return key, nil
>>>>>>> 55da9c7a
}

// LoadSingleKey instantiates a new encryption key using LoadKey from the default store in configstore without specifying its identifier.
// It retrieves all the necessary data from configstore then calls NewKey().
// It will error if several different identifiers are found.
func LoadSingleKey() (symmecrypt.Key, error) {
	return LoadSingleKeyFromStore(configstore.DefaultStore)
}

<<<<<<< HEAD
// LoadSingleKeyFromStore instantiates a new encryption key using LoadKey from a specific store instance without specifying its identifier.
=======
// LoadSingleKey instantiates a new encryption key using LoadKey from a specific store instance without specifying its identifier.
// It retrieves all the necessary data from configstore then calls NewKey().
>>>>>>> 55da9c7a
// It will error if several different identifiers are found.
func LoadSingleKeyFromStore(store *configstore.Store) (symmecrypt.Key, error) {
	ident, err := singleKeyIdentifier(store)
	if err != nil {
		return nil, err
	}
	return LoadKeyFromStore(ident, store)
}

func singleKeyIdentifier(store *configstore.Store) (string, error) {
	items, err := ConfigFilter.Store(store).GetItemList()
	if err != nil {
		return "", err
	}

	keys := items.Keys()
	switch len(keys) {
	case 0:
		return "", errors.New("no encryption key found")
	case 1:
		return keys[0], nil
	}

	return "", errors.New("ambiguous config: several encryption keys found and no identifier supplied")
}

func newKey(cfg *KeyConfig) (symmecrypt.Key, error) {
	factory, err := symmecrypt.GetKeyFactory(cfg.Cipher)
	if err != nil {
		return nil, err
	}

	if cfg.Sealed {
		return newSealedKey(cfg, factory), nil
	}

	if cfg.Sequential {
		k, err := factory.NewSequentialKey(cfg.Key, cfg.SequentialSalt...)
		if err != nil {
			return nil, err
		}
		return k, nil
	}

	return factory.NewKey(cfg.Key)
}

func ConvergentLocator(r io.Reader) (string, error) {
	return "", nil
}

func NewConvergentKey(r io.Reader) (symmecrypt.Key, error) {
	return nil, nil
}

// WatchKey instantiates a new hot-reloading encryption key from the default store in configstore.
// It uses LoadKey(), so the underlying implementation can be anything supported (composite, sealed, any cipher, ...)
func WatchKey(identifier string) (symmecrypt.Key, error) {
	return WatchKeyFromStore(identifier, configstore.DefaultStore)
}

// WatchKeyFromStore instantiates a new hot-reloading encryption key from a specific store instance.
// It uses LoadKey(), so the underlying implementation can be anything supported (composite, sealed, any cipher, ...)
func WatchKeyFromStore(identifier string, store *configstore.Store) (symmecrypt.Key, error) {
	b, err := LoadKeyFromStore(identifier, store)
	if err != nil {
		return nil, err
	}

	holder := &watchKey{identifier: identifier, k: b}
	go holder.watch(store)

	return holder, nil
}

// WatchSingleKey instantiates a new hot-reloading encryption key from the default store in configstore without specifying its identifier.
// It will error if several different identifiers are found.
func WatchSingleKey() (symmecrypt.Key, error) {
	return WatchSingleKeyFromStore(configstore.DefaultStore)
}

// WatchSingleKeyFromStore instantiates a new hot-reloading encryption key from a specific store instance without specifying its identifier.
// It will error if several different identifiers are found.
func WatchSingleKeyFromStore(store *configstore.Store) (symmecrypt.Key, error) {
	ident, err := singleKeyIdentifier(store)
	if err != nil {
		return nil, err
	}
	return WatchKeyFromStore(ident, store)
}

/*
** WATCH implementation: self updating encryption keys
 */

// Watch for configstore update notifications, then reload the key through LoadKey().
func (kh *watchKey) watch(store *configstore.Store) {
	for range store.Watch() {
		time.Sleep(10 * time.Millisecond)
		// small sleep to yield to symmecrypt/seal in case of seal change
		b, err := LoadKeyFromStore(kh.identifier, store)
		if err != nil {
			symmecrypt.LogErrorFunc("symmecrypt/keyloader: configuration fetch error for key '%s': %s", kh.identifier, err)
			continue
		}
		k := kh.Key()
		k.Wait()
		kh.mut.Lock()
		kh.k = b
		kh.mut.Unlock()
	}
}

func (kh *watchKey) Encrypt(text []byte, extra ...[]byte) ([]byte, error) {
	k := kh.Key()
	return k.Encrypt(text, extra...)
}

func (kh *watchKey) Decrypt(text []byte, extra ...[]byte) ([]byte, error) {
	k := kh.Key()
	return k.Decrypt(text, extra...)
}

func (kh *watchKey) EncryptMarshal(i interface{}, extra ...[]byte) (string, error) {
	k := kh.Key()
	return k.EncryptMarshal(i, extra...)
}

func (kh *watchKey) DecryptMarshal(s string, target interface{}, extra ...[]byte) error {
	k := kh.Key()
	return k.DecryptMarshal(s, target, extra...)
}

func (kh *watchKey) Wait() {
	k := kh.Key()
	k.Wait()
}

func (kh *watchKey) String() (string, error) {
	k := kh.Key()
	return k.String()
}

func (kh *watchKey) Key() symmecrypt.Key {
	kh.mut.RLock()
	ret := kh.k
	kh.mut.RUnlock()
	return ret
}

/*
** SEALED implementation: encryption keys sealed/encrypted by a master encryption key which is split in shamir shards
 */

// Return an instance of sealedKey, that will decrypt itself with the crypto/seal singleton when it gets unsealed.
// If there is a misconfiguration (no crypto/seal configured, the key decryption fails, or the key factory fails), THIS WILL PANIC.
func newSealedKey(cfg *KeyConfig, factory symmecrypt.KeyFactory) symmecrypt.Key {
	ret := &sealedKey{waitCh: make(chan struct{})}
	go func() {
		if !seal.WaitUnseal() {
			panic(fmt.Sprintf("Trying to unseal encryption key '%s': no seal configured", cfg.Identifier))
		}
		decK, err := UnsealKey(cfg, seal.Global())
		if err != nil {
			panic(fmt.Sprintf("Sealed encryption key '%s' cannot be decrypted: %s", cfg.Identifier, err.Error()))
		}
		if decK.Sequential {
			ret.decryptedKey, err = factory.NewSequentialKey(decK.Key)
		} else {
			ret.decryptedKey, err = factory.NewKey(decK.Key)
		}

		if err != nil {
			panic(fmt.Sprintf("Sealed encryption key '%s' cannot be initialized: %s", cfg.Identifier, err.Error()))
		}
		atomic.StoreUint32(&ret.decrypted, 1)
		close(ret.waitCh)
	}()
	return ret
}

func (s *sealedKey) Key() (symmecrypt.Key, error) {
	if atomic.LoadUint32(&s.decrypted) == 0 {
		return nil, errors.NewMethodNotAllowed(nil, "encryption key is sealed")
	}
	return s.decryptedKey, nil
}

func (s *sealedKey) Encrypt(text []byte, extra ...[]byte) ([]byte, error) {
	k, err := s.Key()
	if err != nil {
		return nil, err
	}
	return k.Encrypt(text, extra...)
}

func (s *sealedKey) Decrypt(text []byte, extra ...[]byte) ([]byte, error) {
	k, err := s.Key()
	if err != nil {
		return nil, err
	}
	return k.Decrypt(text, extra...)
}

func (s *sealedKey) EncryptMarshal(i interface{}, extra ...[]byte) (string, error) {
	k, err := s.Key()
	if err != nil {
		return "", err
	}
	return k.EncryptMarshal(i, extra...)
}

func (s *sealedKey) DecryptMarshal(str string, target interface{}, extra ...[]byte) error {
	k, err := s.Key()
	if err != nil {
		return err
	}
	return k.DecryptMarshal(str, target, extra...)
}

func (s *sealedKey) Wait() {
	<-s.waitCh
}

func (s *sealedKey) String() (string, error) {
	k, err := s.Key()
	if err != nil {
		return "", err
	}
	return k.String()
}<|MERGE_RESOLUTION|>--- conflicted
+++ resolved
@@ -3,11 +3,8 @@
 import (
 	"encoding/json"
 	"fmt"
-<<<<<<< HEAD
 	"io"
-=======
 	"sort"
->>>>>>> 55da9c7a
 	"strconv"
 	"sync"
 	"sync/atomic"
@@ -270,6 +267,11 @@
 				return nil, errors.New("DANGER! Detected downgrade to non-sealed encryption key. Non-sealed key has higher priority, this looks malicious. Aborting!")
 			}
 			ref = newSealedKey(cfg, factory)
+		} else if cfg.Sequential {
+			ref, err = factory.NewSequentialKey(cfg.Key, cfg.SequentialSalt...)
+			if err != nil {
+				return nil, err
+			}
 		} else {
 			ref, err = factory.NewKey(cfg.Key)
 			if err != nil {
@@ -333,55 +335,11 @@
 	}
 
 	var cfgs []*KeyConfig
-<<<<<<< HEAD
-=======
-
->>>>>>> 55da9c7a
 	for _, item := range items.Items {
 		i, err := item.Unmarshaled()
 		if err != nil {
 			return nil, err
 		}
-<<<<<<< HEAD
-		cfgs = append(cfgs, i.(*KeyConfig))
-	}
-
-	k, err := NewKey(cfgs...)
-	if err != nil {
-		return nil, err
-	}
-	comp, ok := k.(symmecrypt.CompositeKey)
-	if ok && len(comp) == 1 {
-		return (comp)[0], nil
-	}
-
-	return k, nil
-}
-
-func NewKey(cfgs ...*KeyConfig) (symmecrypt.Key, error) {
-	var comp symmecrypt.CompositeKey
-	var hadNonSealed = false
-
-	for i := range cfgs {
-		var cfg = cfgs[i]
-		var ref symmecrypt.Key
-
-		if cfg.Sealed && hadNonSealed {
-			panic(fmt.Sprintf("encryption key '%s': DANGER! Detected downgrade to non-sealed encryption key. Non-sealed key has higher priority, this looks malicious. Aborting!", cfg.Identifier))
-		} else if !cfg.Sealed {
-			hadNonSealed = true
-		}
-
-		ref, err := newKey(cfg)
-		if err != nil {
-			return nil, err
-		}
-
-		comp = append(comp, ref)
-	}
-
-	return comp, nil
-=======
 		cfg := i.(*KeyConfig)
 		cfgs = append(cfgs, cfg)
 	}
@@ -392,7 +350,6 @@
 	}
 
 	return key, nil
->>>>>>> 55da9c7a
 }
 
 // LoadSingleKey instantiates a new encryption key using LoadKey from the default store in configstore without specifying its identifier.
@@ -402,12 +359,8 @@
 	return LoadSingleKeyFromStore(configstore.DefaultStore)
 }
 
-<<<<<<< HEAD
-// LoadSingleKeyFromStore instantiates a new encryption key using LoadKey from a specific store instance without specifying its identifier.
-=======
 // LoadSingleKey instantiates a new encryption key using LoadKey from a specific store instance without specifying its identifier.
 // It retrieves all the necessary data from configstore then calls NewKey().
->>>>>>> 55da9c7a
 // It will error if several different identifiers are found.
 func LoadSingleKeyFromStore(store *configstore.Store) (symmecrypt.Key, error) {
 	ident, err := singleKeyIdentifier(store)
@@ -432,27 +385,6 @@
 	}
 
 	return "", errors.New("ambiguous config: several encryption keys found and no identifier supplied")
-}
-
-func newKey(cfg *KeyConfig) (symmecrypt.Key, error) {
-	factory, err := symmecrypt.GetKeyFactory(cfg.Cipher)
-	if err != nil {
-		return nil, err
-	}
-
-	if cfg.Sealed {
-		return newSealedKey(cfg, factory), nil
-	}
-
-	if cfg.Sequential {
-		k, err := factory.NewSequentialKey(cfg.Key, cfg.SequentialSalt...)
-		if err != nil {
-			return nil, err
-		}
-		return k, nil
-	}
-
-	return factory.NewKey(cfg.Key)
 }
 
 func ConvergentLocator(r io.Reader) (string, error) {
